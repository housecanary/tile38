--- conflicted
+++ resolved
@@ -27,12 +27,8 @@
 	pipeline = 1
 	csv      = false
 	json     = false
-<<<<<<< HEAD
-	tests    = "PING,SET,GET,INTERSECTS,WITHIN,NEARBY,EVAL"
-=======
 	allTests = "PING,SET,GET,INTERSECTS,WITHIN,NEARBY,EVAL"
 	tests    = allTests
->>>>>>> 1bdc2135
 	redis    = false
 )
 
@@ -315,26 +311,15 @@
 				)
 			}
 		case "INTERSECTS",
-<<<<<<< HEAD
-			"INTERSECTS-RECT", "INTERSECTS-RECT-1000", "INTERSECTS-RECT-10000", "INTERSECTS-RECT-100000",
-			"INTERSECTS-CIRCLE", "INTERSECTS-CIRCLE-1000", "INTERSECTS-CIRCLE-10000", "INTERSECTS-CIRCLE-100000":
-=======
 			"INTERSECTS-BOUNDS", "INTERSECTS-BOUNDS-1000", "INTERSECTS-BOUNDS-10000", "INTERSECTS-BOUNDS-100000",
 			"INTERSECTS-CIRCLE", "INTERSECTS-CIRCLE-1000", "INTERSECTS-CIRCLE-10000", "INTERSECTS-CIRCLE-100000",
 			"INTERSECTS-AZ":
->>>>>>> 1bdc2135
 			if redis {
 				break
 			}
 			switch strings.ToUpper(strings.TrimSpace(test)) {
 			case "INTERSECTS", "INTERSECTS-CIRCLE", "INTERSECTS-CIRCLE-1000":
 				redbench.Bench("INTERSECTS (intersects-circle 1km)", addr, opts, prepFn,
-<<<<<<< HEAD
-					func(buf []byte) []byte {
-						lat, lon := randPoint()
-						return redbench.AppendCommand(buf,
-							"INTERSECTS", "key:bench", "COUNT", "CIRCLE",
-=======
 					func(buf []byte) []byte {
 						lat, lon := randPoint()
 						return redbench.AppendCommand(buf,
@@ -473,7 +458,6 @@
 						lat, lon := randPoint()
 						return redbench.AppendCommand(buf,
 							"WITHIN", "key:bench", "COUNT", "CIRCLE",
->>>>>>> 1bdc2135
 							strconv.FormatFloat(lat, 'f', 5, 64),
 							strconv.FormatFloat(lon, 'f', 5, 64),
 							"1000")
@@ -481,21 +465,12 @@
 				)
 			}
 			switch strings.ToUpper(strings.TrimSpace(test)) {
-<<<<<<< HEAD
-			case "INTERSECTS", "INTERSECTS-CIRCLE", "INTERSECTS-CIRCLE-10000":
-				redbench.Bench("INTERSECTS (intersects-circle 10km)", addr, opts, prepFn,
-					func(buf []byte) []byte {
-						lat, lon := randPoint()
-						return redbench.AppendCommand(buf,
-							"INTERSECTS", "key:bench", "COUNT", "CIRCLE",
-=======
 			case "WITHIN", "WITHIN-CIRCLE", "WITHIN-CIRCLE-10000":
 				redbench.Bench("WITHIN (within-circle 10km)", addr, opts, prepFn,
 					func(buf []byte) []byte {
 						lat, lon := randPoint()
 						return redbench.AppendCommand(buf,
 							"WITHIN", "key:bench", "COUNT", "CIRCLE",
->>>>>>> 1bdc2135
 							strconv.FormatFloat(lat, 'f', 5, 64),
 							strconv.FormatFloat(lon, 'f', 5, 64),
 							"10000")
@@ -503,37 +478,18 @@
 				)
 			}
 			switch strings.ToUpper(strings.TrimSpace(test)) {
-<<<<<<< HEAD
-			case "INTERSECTS", "INTERSECTS-CIRCLE", "INTERSECTS-CIRCLE-100000":
-				redbench.Bench("INTERSECTS (intersects-circle 100km)", addr, opts, prepFn,
-					func(buf []byte) []byte {
-						lat, lon := randPoint()
-						return redbench.AppendCommand(buf,
-							"INTERSECTS", "key:bench", "COUNT", "CIRCLE",
-=======
 			case "WITHIN", "WITHIN-CIRCLE", "WITHIN-CIRCLE-100000":
 				redbench.Bench("WITHIN (within-circle 100km)", addr, opts, prepFn,
 					func(buf []byte) []byte {
 						lat, lon := randPoint()
 						return redbench.AppendCommand(buf,
 							"WITHIN", "key:bench", "COUNT", "CIRCLE",
->>>>>>> 1bdc2135
 							strconv.FormatFloat(lat, 'f', 5, 64),
 							strconv.FormatFloat(lon, 'f', 5, 64),
 							"100000")
 					},
 				)
 			}
-<<<<<<< HEAD
-			// INTERSECTS-BOUNDS
-			switch strings.ToUpper(strings.TrimSpace(test)) {
-			case "INTERSECTS", "INTERSECTS-BOUNDS", "INTERSECTS-BOUNDS-1000":
-				minlat, minlon, maxlat, maxlon := randRect(1000)
-				redbench.Bench("INTERSECTS (intersects-bounds 1km)", addr, opts, prepFn,
-					func(buf []byte) []byte {
-						return redbench.AppendCommand(buf,
-							"INTERSECTS", "key:bench", "COUNT", "BOUNDS",
-=======
 			// WITHIN-BOUNDS
 			switch strings.ToUpper(strings.TrimSpace(test)) {
 			case "WITHIN", "WITHIN-BOUNDS", "WITHIN-BOUNDS-1000":
@@ -542,7 +498,6 @@
 					func(buf []byte) []byte {
 						return redbench.AppendCommand(buf,
 							"WITHIN", "key:bench", "COUNT", "BOUNDS",
->>>>>>> 1bdc2135
 							strconv.FormatFloat(minlat, 'f', 5, 64),
 							strconv.FormatFloat(minlon, 'f', 5, 64),
 							strconv.FormatFloat(maxlat, 'f', 5, 64),
@@ -551,21 +506,12 @@
 				)
 			}
 			switch strings.ToUpper(strings.TrimSpace(test)) {
-<<<<<<< HEAD
-			case "INTERSECTS", "INTERSECTS-BOUNDS", "INTERSECTS-BOUNDS-10000":
-				minlat, minlon, maxlat, maxlon := randRect(10000)
-				redbench.Bench("INTERSECTS (intersects-bounds 10km)", addr, opts, prepFn,
-					func(buf []byte) []byte {
-						return redbench.AppendCommand(buf,
-							"INTERSECTS", "key:bench", "COUNT", "BOUNDS",
-=======
 			case "WITHIN", "WITHIN-BOUNDS", "WITHIN-BOUNDS-10000":
 				minlat, minlon, maxlat, maxlon := randRect(10000)
 				redbench.Bench("WITHIN (within-bounds 10km)", addr, opts, prepFn,
 					func(buf []byte) []byte {
 						return redbench.AppendCommand(buf,
 							"WITHIN", "key:bench", "COUNT", "BOUNDS",
->>>>>>> 1bdc2135
 							strconv.FormatFloat(minlat, 'f', 5, 64),
 							strconv.FormatFloat(minlon, 'f', 5, 64),
 							strconv.FormatFloat(maxlat, 'f', 5, 64),
@@ -574,21 +520,12 @@
 				)
 			}
 			switch strings.ToUpper(strings.TrimSpace(test)) {
-<<<<<<< HEAD
-			case "INTERSECTS", "INTERSECTS-BOUNDS", "INTERSECTS-BOUNDS-100000":
-				minlat, minlon, maxlat, maxlon := randRect(10000)
-				redbench.Bench("INTERSECTS (intersects-bounds 100km)", addr, opts, prepFn,
-					func(buf []byte) []byte {
-						return redbench.AppendCommand(buf,
-							"INTERSECTS", "key:bench", "COUNT", "BOUNDS",
-=======
 			case "WITHIN", "WITHIN-BOUNDS", "WITHIN-BOUNDS-100000":
 				minlat, minlon, maxlat, maxlon := randRect(10000)
 				redbench.Bench("WITHIN (within-bounds 100km)", addr, opts, prepFn,
 					func(buf []byte) []byte {
 						return redbench.AppendCommand(buf,
 							"WITHIN", "key:bench", "COUNT", "BOUNDS",
->>>>>>> 1bdc2135
 							strconv.FormatFloat(minlat, 'f', 5, 64),
 							strconv.FormatFloat(minlon, 'f', 5, 64),
 							strconv.FormatFloat(maxlat, 'f', 5, 64),
@@ -596,8 +533,6 @@
 					},
 				)
 			}
-<<<<<<< HEAD
-=======
 		case "NEARBY",
 			"NEARBY-KNN", "NEARBY-KNN-1", "NEARBY-KNN-10", "NEARBY-KNN-100",
 			"NEARBY-POINT", "NEARBY-POINT-1000", "NEARBY-POINT-10000", "NEARBY-POINT-100000":
@@ -703,184 +638,39 @@
 					fmt.Println("GET FOUR SCRIPT: " + get4Script)
 					fmt.Println("SET SCRIPT: " + setScript)
 				}
->>>>>>> 1bdc2135
-
-		case "WITHIN",
-			"WITHIN-RECT", "WITHIN-RECT-1000", "WITHIN-RECT-10000", "WITHIN-RECT-100000",
-			"WITHIN-CIRCLE", "WITHIN-CIRCLE-1000", "WITHIN-CIRCLE-10000", "WITHIN-CIRCLE-100000":
-			if redis {
-				break
-			}
-			switch strings.ToUpper(strings.TrimSpace(test)) {
-			case "WITHIN", "WITHIN-CIRCLE", "WITHIN-CIRCLE-1000":
-				redbench.Bench("WITHIN (within-circle 1km)", addr, opts, prepFn,
-					func(buf []byte) []byte {
-						lat, lon := randPoint()
-<<<<<<< HEAD
-						return redbench.AppendCommand(buf,
-							"WITHIN", "key:bench", "COUNT", "CIRCLE",
-							strconv.FormatFloat(lat, 'f', 5, 64),
-							strconv.FormatFloat(lon, 'f', 5, 64),
-							"1000")
-					},
-				)
-			}
-			switch strings.ToUpper(strings.TrimSpace(test)) {
-			case "WITHIN", "WITHIN-CIRCLE", "WITHIN-CIRCLE-10000":
-				redbench.Bench("WITHIN (within-circle 10km)", addr, opts, prepFn,
-					func(buf []byte) []byte {
-						lat, lon := randPoint()
-						return redbench.AppendCommand(buf,
-							"WITHIN", "key:bench", "COUNT", "CIRCLE",
-							strconv.FormatFloat(lat, 'f', 5, 64),
-							strconv.FormatFloat(lon, 'f', 5, 64),
-							"10000")
-					},
-				)
-			}
-			switch strings.ToUpper(strings.TrimSpace(test)) {
-			case "WITHIN", "WITHIN-CIRCLE", "WITHIN-CIRCLE-100000":
-				redbench.Bench("WITHIN (within-circle 100km)", addr, opts, prepFn,
-					func(buf []byte) []byte {
-						lat, lon := randPoint()
-						return redbench.AppendCommand(buf,
-							"WITHIN", "key:bench", "COUNT", "CIRCLE",
-							strconv.FormatFloat(lat, 'f', 5, 64),
-							strconv.FormatFloat(lon, 'f', 5, 64),
-							"100000")
-					},
-				)
-			}
-			// WITHIN-BOUNDS
-			switch strings.ToUpper(strings.TrimSpace(test)) {
-			case "WITHIN", "WITHIN-BOUNDS", "WITHIN-BOUNDS-1000":
-				minlat, minlon, maxlat, maxlon := randRect(1000)
-				redbench.Bench("WITHIN (within-bounds 1km)", addr, opts, prepFn,
-					func(buf []byte) []byte {
-						return redbench.AppendCommand(buf,
-							"WITHIN", "key:bench", "COUNT", "BOUNDS",
-							strconv.FormatFloat(minlat, 'f', 5, 64),
-							strconv.FormatFloat(minlon, 'f', 5, 64),
-							strconv.FormatFloat(maxlat, 'f', 5, 64),
-							strconv.FormatFloat(maxlon, 'f', 5, 64))
-					},
-				)
-			}
-			switch strings.ToUpper(strings.TrimSpace(test)) {
-			case "WITHIN", "WITHIN-BOUNDS", "WITHIN-BOUNDS-10000":
-				minlat, minlon, maxlat, maxlon := randRect(10000)
-				redbench.Bench("WITHIN (within-bounds 10km)", addr, opts, prepFn,
-					func(buf []byte) []byte {
-						return redbench.AppendCommand(buf,
-							"WITHIN", "key:bench", "COUNT", "BOUNDS",
-							strconv.FormatFloat(minlat, 'f', 5, 64),
-							strconv.FormatFloat(minlon, 'f', 5, 64),
-							strconv.FormatFloat(maxlat, 'f', 5, 64),
-							strconv.FormatFloat(maxlon, 'f', 5, 64))
-					},
-				)
-			}
-			switch strings.ToUpper(strings.TrimSpace(test)) {
-			case "WITHIN", "WITHIN-BOUNDS", "WITHIN-BOUNDS-100000":
-				minlat, minlon, maxlat, maxlon := randRect(10000)
-				redbench.Bench("WITHIN (within-bounds 100km)", addr, opts, prepFn,
-					func(buf []byte) []byte {
-						return redbench.AppendCommand(buf,
-							"WITHIN", "key:bench", "COUNT", "BOUNDS",
-							strconv.FormatFloat(minlat, 'f', 5, 64),
-							strconv.FormatFloat(minlon, 'f', 5, 64),
-							strconv.FormatFloat(maxlat, 'f', 5, 64),
-							strconv.FormatFloat(maxlon, 'f', 5, 64))
-					},
-				)
-			}
-		case "NEARBY",
-			"NEARBY-KNN", "NEARBY-KNN-1", "NEARBY-KNN-10", "NEARBY-KNN-100",
-			"NEARBY-POINT", "NEARBY-POINT-1000", "NEARBY-POINT-10000", "NEARBY-POINT-100000":
-			if redis {
-				break
-			}
-			switch strings.ToUpper(strings.TrimSpace(test)) {
-			case "NEARBY", "NEARBY-KNN", "NEARBY-KNN-1":
-				redbench.Bench("NEARBY (limit 1)", addr, opts, prepFn,
-					func(buf []byte) []byte {
-						lat, lon := randPoint()
-						return redbench.AppendCommand(buf,
-							"NEARBY", "key:bench", "LIMIT", "1", "COUNT", "POINT",
-=======
+
+				redbench.Bench("EVAL (set point)", addr, opts, prepFn,
+					func(buf []byte) []byte {
+						i := atomic.AddInt64(&i, 1)
+						lat, lon := randPoint()
 						return redbench.AppendCommand(buf, "EVAL", setScript, "1",
 							"key:bench",
 							"id:"+strconv.FormatInt(i, 10),
->>>>>>> 1bdc2135
-							strconv.FormatFloat(lat, 'f', 5, 64),
-							strconv.FormatFloat(lon, 'f', 5, 64),
-						)
-					},
-				)
-			}
-			switch strings.ToUpper(strings.TrimSpace(test)) {
-			case "NEARBY", "NEARBY-KNN", "NEARBY-KNN-10":
-				redbench.Bench("NEARBY (limit 10)", addr, opts, prepFn,
-					func(buf []byte) []byte {
-						lat, lon := randPoint()
-<<<<<<< HEAD
-						return redbench.AppendCommand(buf,
-							"NEARBY", "key:bench", "LIMIT", "10", "COUNT", "POINT",
-=======
+							strconv.FormatFloat(lat, 'f', 5, 64),
+							strconv.FormatFloat(lon, 'f', 5, 64),
+						)
+					},
+				)
+				redbench.Bench("EVALNA (set point)", addr, opts, prepFn,
+					func(buf []byte) []byte {
+						i := atomic.AddInt64(&i, 1)
+						lat, lon := randPoint()
 						return redbench.AppendCommand(buf, "EVALNA", setScript, "1",
 							"key:bench",
 							"id:"+strconv.FormatInt(i, 10),
->>>>>>> 1bdc2135
-							strconv.FormatFloat(lat, 'f', 5, 64),
-							strconv.FormatFloat(lon, 'f', 5, 64),
-						)
-					},
-				)
-			}
-			switch strings.ToUpper(strings.TrimSpace(test)) {
-			case "NEARBY", "NEARBY-KNN", "NEARBY-KNN-100":
-				redbench.Bench("NEARBY (limit 100)", addr, opts, prepFn,
-					func(buf []byte) []byte {
-<<<<<<< HEAD
-						lat, lon := randPoint()
-						return redbench.AppendCommand(buf,
-							"NEARBY", "key:bench", "LIMIT", "100", "COUNT", "POINT",
-							strconv.FormatFloat(lat, 'f', 5, 64),
-							strconv.FormatFloat(lon, 'f', 5, 64),
-						)
-					},
-				)
-			}
-			switch strings.ToUpper(strings.TrimSpace(test)) {
-			case "NEARBY", "NEARBY-POINT", "NEARBY-POINT-1000":
-				redbench.Bench("NEARBY (point 1km)", addr, opts, prepFn,
-					func(buf []byte) []byte {
-						lat, lon := randPoint()
-						return redbench.AppendCommand(buf,
-							"NEARBY", "key:bench", "COUNT", "POINT",
-							strconv.FormatFloat(lat, 'f', 5, 64),
-							strconv.FormatFloat(lon, 'f', 5, 64),
-							"1000",
-						)
-=======
+							strconv.FormatFloat(lat, 'f', 5, 64),
+							strconv.FormatFloat(lon, 'f', 5, 64),
+						)
+					},
+				)
+				redbench.Bench("EVALRO (get point)", addr, opts, prepFn,
+					func(buf []byte) []byte {
 						i := atomic.AddInt64(&i, 1)
 						return redbench.AppendCommand(buf, "EVALRO", getScript, "1", "key:bench", "id:"+strconv.FormatInt(i, 10))
->>>>>>> 1bdc2135
-					},
-				)
-			}
-			switch strings.ToUpper(strings.TrimSpace(test)) {
-			case "NEARBY", "NEARBY-POINT", "NEARBY-POINT-10000":
-				redbench.Bench("NEARBY (point 10km)", addr, opts, prepFn,
-					func(buf []byte) []byte {
-<<<<<<< HEAD
-						lat, lon := randPoint()
-						return redbench.AppendCommand(buf,
-							"NEARBY", "key:bench", "COUNT", "POINT",
-							strconv.FormatFloat(lat, 'f', 5, 64),
-							strconv.FormatFloat(lon, 'f', 5, 64),
-							"10000",
-=======
+					},
+				)
+				redbench.Bench("EVALRO (get 4 points)", addr, opts, prepFn,
+					func(buf []byte) []byte {
 						i := atomic.AddInt64(&i, 1)
 						return redbench.AppendCommand(buf, "EVALRO", get4Script, "1",
 							"key:bench",
@@ -888,101 +678,16 @@
 							"id:"+strconv.FormatInt(i+1, 10),
 							"id:"+strconv.FormatInt(i+2, 10),
 							"id:"+strconv.FormatInt(i+3, 10),
->>>>>>> 1bdc2135
-						)
-					},
-				)
-			}
-			switch strings.ToUpper(strings.TrimSpace(test)) {
-			case "NEARBY", "NEARBY-POINT", "NEARBY-POINT-100000":
-				redbench.Bench("NEARBY (point 100km)", addr, opts, prepFn,
-					func(buf []byte) []byte {
-<<<<<<< HEAD
-						lat, lon := randPoint()
-						return redbench.AppendCommand(buf,
-							"NEARBY", "key:bench", "COUNT", "POINT",
-							strconv.FormatFloat(lat, 'f', 5, 64),
-							strconv.FormatFloat(lon, 'f', 5, 64),
-							"100000",
-						)
-=======
+						)
+					},
+				)
+				redbench.Bench("EVALNA (get point)", addr, opts, prepFn,
+					func(buf []byte) []byte {
 						i := atomic.AddInt64(&i, 1)
 						return redbench.AppendCommand(buf, "EVALNA", getScript, "1", "key:bench", "id:"+strconv.FormatInt(i, 10))
->>>>>>> 1bdc2135
-					},
-				)
-			}
-		case "EVAL":
-			if redis {
-				break
-			}
-			var i int64
-			getScript := "return tile38.call('GET', KEYS[1], ARGV[1], 'point')"
-			get4Script :=
-				"local a = tile38.call('GET', KEYS[1], ARGV[1], 'point');" +
-					"local b = tile38.call('GET', KEYS[1], ARGV[2], 'point');" +
-					"local c = tile38.call('GET', KEYS[1], ARGV[3], 'point');" +
-					"local d = tile38.call('GET', KEYS[1], ARGV[4], 'point');" +
-					"return d"
-
-			setScript := "return tile38.call('SET', KEYS[1], ARGV[1], 'point', ARGV[2], ARGV[3])"
-			if !opts.Quiet {
-				fmt.Println("Scripts to run:")
-				fmt.Println("GET SCRIPT: " + getScript)
-				fmt.Println("GET FOUR SCRIPT: " + get4Script)
-				fmt.Println("SET SCRIPT: " + setScript)
-			}
-			redbench.Bench("EVAL (set point)", addr, opts, prepFn,
-				func(buf []byte) []byte {
-					i := atomic.AddInt64(&i, 1)
-					lat, lon := randPoint()
-					return redbench.AppendCommand(buf, "EVAL", setScript, "1",
-						"key:bench",
-						"id:"+strconv.FormatInt(i, 10),
-						strconv.FormatFloat(lat, 'f', 5, 64),
-						strconv.FormatFloat(lon, 'f', 5, 64),
-					)
-				},
-			)
-			redbench.Bench("EVALNA (set point)", addr, opts, prepFn,
-				func(buf []byte) []byte {
-					i := atomic.AddInt64(&i, 1)
-					lat, lon := randPoint()
-					return redbench.AppendCommand(buf, "EVALNA", setScript, "1",
-						"key:bench",
-						"id:"+strconv.FormatInt(i, 10),
-						strconv.FormatFloat(lat, 'f', 5, 64),
-						strconv.FormatFloat(lon, 'f', 5, 64),
-					)
-				},
-			)
-			redbench.Bench("EVALRO (get point)", addr, opts, prepFn,
-				func(buf []byte) []byte {
-					i := atomic.AddInt64(&i, 1)
-					args := []string{"EVALRO", getScript, "1", "key:bench", "id:" + strconv.FormatInt(i, 10)}
-					return redbench.AppendCommand(buf, args...)
-				},
-			)
-			redbench.Bench("EVALRO (get 4 points)", addr, opts, prepFn,
-				func(buf []byte) []byte {
-					i := atomic.AddInt64(&i, 1)
-					args := []string{
-						"EVALRO", get4Script, "1",
-						"key:bench",
-						"id:" + strconv.FormatInt(i, 10),
-						"id:" + strconv.FormatInt(i+1, 10),
-						"id:" + strconv.FormatInt(i+2, 10),
-						"id:" + strconv.FormatInt(i+3, 10),
-					}
-					return redbench.AppendCommand(buf, args...)
-				},
-			)
-			redbench.Bench("EVALNA (get point)", addr, opts, prepFn,
-				func(buf []byte) []byte {
-					i := atomic.AddInt64(&i, 1)
-					return redbench.AppendCommand(buf, "EVALNA", getScript, "1", "key:bench", "id:"+strconv.FormatInt(i, 10))
-				},
-			)
+					},
+				)
+			}
 		}
 	}
 }
