package collection

import (
	"math"
	"runtime"

	"github.com/tidwall/btree"
	"github.com/tidwall/geoindex"
	"github.com/tidwall/geojson"
	"github.com/tidwall/geojson/geo"
	"github.com/tidwall/geojson/geometry"
	"github.com/tidwall/rbang"
	"github.com/tidwall/tile38/internal/deadline"
	"github.com/tidwall/tinybtree"
)

// yieldStep forces the iterator to yield goroutine every 255 steps.
const yieldStep = 255

// Cursor allows for quickly paging through Scan, Within, Intersects, and Nearby
type Cursor interface {
	Offset() uint64
	Step(count uint64)
}

type itemT struct {
	id              string
	obj             geojson.Object
	fieldValuesSlot fieldValuesSlot
}

func (item *itemT) Less(other btree.Item, ctx interface{}) bool {
	value1 := item.obj.String()
	value2 := other.(*itemT).obj.String()
	if value1 < value2 {
		return true
	}
	if value1 > value2 {
		return false
	}
	// the values match so we'll compare IDs, which are always unique.
	return item.id < other.(*itemT).id
}

// Collection represents a collection of geojson objects.
type Collection struct {
	items       tinybtree.BTree // items sorted by keys
	index       *geoindex.Index // items geospatially indexed
	values      *btree.BTree    // items sorted by value+key
	fieldMap    map[string]int
	fieldArr    []string
	fieldValues *fieldValues
	weight      int
	points      int
	objects     int // geometry count
	nobjects    int // non-geometry count
}

var counter uint64

// New creates an empty collection
func New() *Collection {
	col := &Collection{
		index:       geoindex.Wrap(&rbang.RTree{}),
		values:      btree.New(32, nil),
		fieldMap:    make(map[string]int),
		fieldArr:    make([]string, 0),
		fieldValues: &fieldValues{},
	}
	return col
}

// Count returns the number of objects in collection.
func (c *Collection) Count() int {
	return c.objects + c.nobjects
}

// StringCount returns the number of string values.
func (c *Collection) StringCount() int {
	return c.nobjects
}

// PointCount returns the number of points (lat/lon coordinates) in collection.
func (c *Collection) PointCount() int {
	return c.points
}

// TotalWeight calculates the in-memory cost of the collection in bytes.
func (c *Collection) TotalWeight() int {
	return c.weight
}

// Bounds returns the bounds of all the items in the collection.
func (c *Collection) Bounds() (minX, minY, maxX, maxY float64) {
	min, max := c.index.Bounds()
	if len(min) >= 2 && len(max) >= 2 {
		return min[0], min[1], max[0], max[1]
	}
	return
}

func objIsSpatial(obj geojson.Object) bool {
	_, ok := obj.(geojson.Spatial)
	return ok
}

func (c *Collection) objWeight(item *itemT) int {
	var weight int
	if objIsSpatial(item.obj) {
		weight = item.obj.NumPoints() * 16
	} else {
		weight = len(item.obj.String())
	}
	return weight + len(c.fieldValues.get(item.fieldValuesSlot))*8 + len(item.id)
}

func (c *Collection) indexDelete(item *itemT) {
	if !item.obj.Empty() {
		rect := item.obj.Rect()
		c.index.Delete(
			[2]float64{rect.Min.X, rect.Min.Y},
			[2]float64{rect.Max.X, rect.Max.Y},
			item)
	}
}

func (c *Collection) indexInsert(item *itemT) {
	if !item.obj.Empty() {
		rect := item.obj.Rect()
		c.index.Insert(
			[2]float64{rect.Min.X, rect.Min.Y},
			[2]float64{rect.Max.X, rect.Max.Y},
			item)
	}
}

// Set adds or replaces an object in the collection and returns the fields
// array. If an item with the same id is already in the collection then the
// new item will adopt the old item's fields.
// The fields argument is optional.
// The return values are the old object, the old fields, and the new fields
func (c *Collection) Set(
	id string, obj geojson.Object, fields []string, values []float64,
) (
	oldObject geojson.Object, oldFieldValues []float64, newFieldValues []float64,
) {
	newItem := &itemT{id: id, obj: obj, fieldValuesSlot: nilValuesSlot}

	// add the new item to main btree and remove the old one if needed
	oldItem, ok := c.items.Set(id, newItem)
	if ok {
		oldItem := oldItem.(*itemT)
		// the old item was removed, now let's remove it from the rtree/btree.
		if objIsSpatial(oldItem.obj) {
			c.indexDelete(oldItem)
			c.objects--
		} else {
			c.values.Delete(oldItem)
			c.nobjects--
		}

		// decrement the point count
		c.points -= oldItem.obj.NumPoints()

		// decrement the weights
		c.weight -= c.objWeight(oldItem)

		// references
		oldObject = oldItem.obj
		oldFieldValues = c.fieldValues.get(oldItem.fieldValuesSlot)
		newFieldValues = oldFieldValues
		newItem.fieldValuesSlot = oldItem.fieldValuesSlot
	}

	if fields == nil {
		if len(values) > 0 {
			newFieldValues = values
			newFieldValuesSlot := c.fieldValues.set(newItem.fieldValuesSlot, newFieldValues)
			newItem.fieldValuesSlot = newFieldValuesSlot
		}
	} else {
		newFieldValues, _, _ = c.setFieldValues(newItem, fields, values)
	}

	// insert the new item into the rtree or strings tree.
	if objIsSpatial(newItem.obj) {
		c.indexInsert(newItem)
		c.objects++
	} else {
		c.values.ReplaceOrInsert(newItem)
		c.nobjects++
	}

	// increment the point count
	c.points += newItem.obj.NumPoints()

	// add the new weights
	c.weight += c.objWeight(newItem)

	return oldObject, oldFieldValues, newFieldValues
}

// Delete removes an object and returns it.
// If the object does not exist then the 'ok' return value will be false.
func (c *Collection) Delete(id string) (
	obj geojson.Object, fields []float64, ok bool,
) {
	oldItemV, ok := c.items.Delete(id)
	if !ok {
		return nil, nil, false
	}
	oldItem := oldItemV.(*itemT)
	if objIsSpatial(oldItem.obj) {
		if !oldItem.obj.Empty() {
			c.indexDelete(oldItem)
		}
		c.objects--
	} else {
		c.values.Delete(oldItem)
		c.nobjects--
	}
	c.weight -= c.objWeight(oldItem)
	c.points -= oldItem.obj.NumPoints()

	fields = c.fieldValues.get(oldItem.fieldValuesSlot)
	c.fieldValues.remove(oldItem.fieldValuesSlot)
	return oldItem.obj, fields, true
}

// Get returns an object.
// If the object does not exist then the 'ok' return value will be false.
func (c *Collection) Get(id string) (
	obj geojson.Object, fields []float64, ok bool,
) {
	itemV, ok := c.items.Get(id)
	if !ok {
		return nil, nil, false
	}
	item := itemV.(*itemT)
	return item.obj, c.fieldValues.get(item.fieldValuesSlot), true
}

// SetField set a field value for an object and returns that object.
// If the object does not exist then the 'ok' return value will be false.
func (c *Collection) SetField(id, field string, value float64) (
	obj geojson.Object, fields []float64, updated bool, ok bool,
) {
	itemV, ok := c.items.Get(id)
	if !ok {
		return nil, nil, false, false
	}
	item := itemV.(*itemT)
	_, updateCount, weightDelta := c.setFieldValues(item, []string{field}, []float64{value})
	c.weight += weightDelta
	return item.obj, c.fieldValues.get(item.fieldValuesSlot), updateCount > 0, true
}

// SetFields is similar to SetField, just setting multiple fields at once
func (c *Collection) SetFields(
	id string, inFields []string, inValues []float64,
) (obj geojson.Object, fields []float64, updatedCount int, ok bool) {
	itemV, ok := c.items.Get(id)
	if !ok {
		return nil, nil, 0, false
	}
	item := itemV.(*itemT)
	newFieldValues, updateCount, weightDelta := c.setFieldValues(item, inFields, inValues)
	c.weight += weightDelta
	return item.obj, newFieldValues, updateCount, true
}

func (c *Collection) setFieldValues(item *itemT, fields []string, updateValues []float64) (
	newValues []float64,
	updated int,
	weightDelta int,
) {
	newValues = c.fieldValues.get(item.fieldValuesSlot)
	for i, field := range fields {
		fieldIdx, ok := c.fieldMap[field]
		if !ok {
			fieldIdx = len(c.fieldMap)
			c.fieldMap[field] = fieldIdx
			c.addToFieldArr(field)
		}
		for fieldIdx >= len(newValues) {
			newValues = append(newValues, 0)
			weightDelta += 8
		}
		ovalue := newValues[fieldIdx]
		nvalue := updateValues[i]
		newValues[fieldIdx] = nvalue
		if ovalue != nvalue {
			updated++
		}
	}
	newSlot := c.fieldValues.set(item.fieldValuesSlot, newValues)
	item.fieldValuesSlot = newSlot
	return newValues, updated, weightDelta
}

// FieldMap return a maps of the field names.
func (c *Collection) FieldMap() map[string]int {
	return c.fieldMap
}

// FieldArr return an array representation of the field names.
func (c *Collection) FieldArr() []string {
	return c.fieldArr
}

// bsearch searches array for value.
func bsearch(arr []string, val string) (index int, found bool) {
	i, j := 0, len(arr)
	for i < j {
		h := i + (j-i)/2
		if val >= arr[h] {
			i = h + 1
		} else {
			j = h
		}
	}
	if i > 0 && arr[i-1] >= val {
		return i - 1, true
	}
	return i, false
}

func (c *Collection) addToFieldArr(field string) {
	if index, found := bsearch(c.fieldArr, field); !found {
		c.fieldArr = append(c.fieldArr, "")
		copy(c.fieldArr[index+1:], c.fieldArr[index:len(c.fieldArr)-1])
		c.fieldArr[index] = field
	}
}

// Scan iterates though the collection ids.
func (c *Collection) Scan(
	desc bool,
	cursor Cursor,
	deadline *deadline.Deadline,
	iterator func(id string, obj geojson.Object, fields []float64) bool,
) bool {
	var keepon = true
	var count uint64
	var offset uint64
	if cursor != nil {
		offset = cursor.Offset()
		cursor.Step(offset)
	}
	iter := func(key string, value interface{}) bool {
		count++
		if count <= offset {
			return true
		}
		nextStep(count, cursor, deadline)
		iitm := value.(*itemT)
		keepon = iterator(iitm.id, iitm.obj, c.fieldValues.get(iitm.fieldValuesSlot))
		return keepon
	}
	if desc {
		c.items.Reverse(iter)
	} else {
		c.items.Scan(iter)
	}
	return keepon
}

// ScanRange iterates though the collection starting with specified id.
func (c *Collection) ScanRange(
	start, end string,
	desc bool,
	cursor Cursor,
	deadline *deadline.Deadline,
	iterator func(id string, obj geojson.Object, fields []float64) bool,
) bool {
	var keepon = true
	var count uint64
	var offset uint64
	if cursor != nil {
		offset = cursor.Offset()
		cursor.Step(offset)
	}
	iter := func(key string, value interface{}) bool {
		count++
		if count <= offset {
			return true
		}
		nextStep(count, cursor, deadline)
		if !desc {
			if key >= end {
				return false
			}
		} else {
			if key <= end {
				return false
			}
		}
		iitm := value.(*itemT)
		keepon = iterator(iitm.id, iitm.obj, c.fieldValues.get(iitm.fieldValuesSlot))
		return keepon
	}

	if desc {
		c.items.Descend(start, iter)
	} else {
		c.items.Ascend(start, iter)
	}
	return keepon
}

// SearchValues iterates though the collection values.
func (c *Collection) SearchValues(
	desc bool,
	cursor Cursor,
	deadline *deadline.Deadline,
	iterator func(id string, obj geojson.Object, fields []float64) bool,
) bool {
	var keepon = true
	var count uint64
	var offset uint64
	if cursor != nil {
		offset = cursor.Offset()
		cursor.Step(offset)
	}
	iter := func(item btree.Item) bool {
		count++
		if count <= offset {
			return true
		}
		nextStep(count, cursor, deadline)
		iitm := item.(*itemT)
		keepon = iterator(iitm.id, iitm.obj, c.fieldValues.get(iitm.fieldValuesSlot))
		return keepon
	}
	if desc {
		c.values.Descend(iter)
	} else {
		c.values.Ascend(iter)
	}
	return keepon
}

// SearchValuesRange iterates though the collection values.
func (c *Collection) SearchValuesRange(start, end string, desc bool,
	cursor Cursor,
	deadline *deadline.Deadline,
	iterator func(id string, obj geojson.Object, fields []float64) bool,
) bool {
	var keepon = true
	var count uint64
	var offset uint64
	if cursor != nil {
		offset = cursor.Offset()
		cursor.Step(offset)
	}
	iter := func(item btree.Item) bool {
		count++
		if count <= offset {
			return true
		}
		nextStep(count, cursor, deadline)
		iitm := item.(*itemT)
		keepon = iterator(iitm.id, iitm.obj, c.fieldValues.get(iitm.fieldValuesSlot))
		return keepon
	}
	if desc {
		c.values.DescendRange(&itemT{obj: String(start)},
			&itemT{obj: String(end)}, iter)
	} else {
		c.values.AscendRange(&itemT{obj: String(start)},
			&itemT{obj: String(end)}, iter)
	}
	return keepon
}

// ScanGreaterOrEqual iterates though the collection starting with specified id.
func (c *Collection) ScanGreaterOrEqual(id string, desc bool,
	cursor Cursor,
	deadline *deadline.Deadline,
	iterator func(id string, obj geojson.Object, fields []float64) bool,
) bool {
	var keepon = true
	var count uint64
	var offset uint64
	if cursor != nil {
		offset = cursor.Offset()
		cursor.Step(offset)
	}
	iter := func(key string, value interface{}) bool {
		count++
		if count <= offset {
			return true
		}
		nextStep(count, cursor, deadline)
		iitm := value.(*itemT)
		keepon = iterator(iitm.id, iitm.obj, c.fieldValues.get(iitm.fieldValuesSlot))
		return keepon
	}
	if desc {
		c.items.Descend(id, iter)
	} else {
		c.items.Ascend(id, iter)
	}
	return keepon
}

func (c *Collection) geoSearch(
	rect geometry.Rect,
	iter func(id string, obj geojson.Object, fields []float64) bool,
) bool {
	alive := true
	c.index.Search(
		[2]float64{rect.Min.X, rect.Min.Y},
		[2]float64{rect.Max.X, rect.Max.Y},
		func(_, _ [2]float64, itemv interface{}) bool {
			item := itemv.(*itemT)
			alive = iter(item.id, item.obj, c.fieldValues.get(item.fieldValuesSlot))
			return alive
		},
	)
	return alive
}

func (c *Collection) geoSparse(
	obj geojson.Object, sparse uint8,
	iter func(id string, obj geojson.Object, fields []float64) (match, ok bool),
) bool {
	matches := make(map[string]bool)
	alive := true
	c.geoSparseInner(obj.Rect(), sparse,
		func(id string, o geojson.Object, fields []float64) (
			match, ok bool,
		) {
			ok = true
			if !matches[id] {
				match, ok = iter(id, o, fields)
				if match {
					matches[id] = true
				}
			}
			return match, ok
		},
	)
	return alive
}
func (c *Collection) geoSparseInner(
	rect geometry.Rect, sparse uint8,
	iter func(id string, obj geojson.Object, fields []float64) (match, ok bool),
) bool {
	if sparse > 0 {
		w := rect.Max.X - rect.Min.X
		h := rect.Max.Y - rect.Min.Y
		quads := [4]geometry.Rect{
			geometry.Rect{
				Min: geometry.Point{X: rect.Min.X, Y: rect.Min.Y + h/2},
				Max: geometry.Point{X: rect.Min.X + w/2, Y: rect.Max.Y},
			},
			geometry.Rect{
				Min: geometry.Point{X: rect.Min.X + w/2, Y: rect.Min.Y + h/2},
				Max: geometry.Point{X: rect.Max.X, Y: rect.Max.Y},
			},
			geometry.Rect{
				Min: geometry.Point{X: rect.Min.X, Y: rect.Min.Y},
				Max: geometry.Point{X: rect.Min.X + w/2, Y: rect.Min.Y + h/2},
			},
			geometry.Rect{
				Min: geometry.Point{X: rect.Min.X + w/2, Y: rect.Min.Y},
				Max: geometry.Point{X: rect.Max.X, Y: rect.Min.Y + h/2},
			},
		}
		for _, quad := range quads {
			if !c.geoSparseInner(quad, sparse-1, iter) {
				return false
			}
		}
		return true
	}
	alive := true
	c.geoSearch(rect,
		func(id string, obj geojson.Object, fields []float64) bool {
			match, ok := iter(id, obj, fields)
			if !ok {
				alive = false
				return false
			}
			return !match
		},
	)
	return alive
}

// Within returns all object that are fully contained within an object or
// bounding box. Set obj to nil in order to use the bounding box.
func (c *Collection) Within(
	obj geojson.Object,
	sparse uint8,
	cursor Cursor,
	deadline *deadline.Deadline,
	iter func(id string, obj geojson.Object, fields []float64) bool,
) bool {
	var count uint64
	var offset uint64
	if cursor != nil {
		offset = cursor.Offset()
		cursor.Step(offset)
	}
	if sparse > 0 {
		return c.geoSparse(obj, sparse,
			func(id string, o geojson.Object, fields []float64) (
				match, ok bool,
			) {
				count++
				if count <= offset {
					return false, true
				}
				nextStep(count, cursor, deadline)
				if match = o.Within(obj); match {
					ok = iter(id, o, fields)
				}
				return match, ok
			},
		)
	}
	return c.geoSearch(obj.Rect(),
		func(id string, o geojson.Object, fields []float64) bool {
			count++
			if count <= offset {
				return true
			}
			nextStep(count, cursor, deadline)
			if o.Within(obj) {
				return iter(id, o, fields)
			}
			return true
		},
	)
}

// Intersects returns all object that are intersect an object or bounding box.
// Set obj to nil in order to use the bounding box.
func (c *Collection) Intersects(
	obj geojson.Object,
	sparse uint8,
	cursor Cursor,
	deadline *deadline.Deadline,
	iter func(id string, obj geojson.Object, fields []float64) bool,
) bool {
	var count uint64
	var offset uint64
	if cursor != nil {
		offset = cursor.Offset()
		cursor.Step(offset)
	}
	if sparse > 0 {
		return c.geoSparse(obj, sparse,
			func(id string, o geojson.Object, fields []float64) (
				match, ok bool,
			) {
				count++
				if count <= offset {
					return false, true
				}
				nextStep(count, cursor, deadline)
				if match = o.Intersects(obj); match {
					ok = iter(id, o, fields)
				}
				return match, ok
			},
		)
	}
	return c.geoSearch(obj.Rect(),
		func(id string, o geojson.Object, fields []float64) bool {
			count++
			if count <= offset {
				return true
			}
			nextStep(count, cursor, deadline)
			if o.Intersects(obj) {
				return iter(id, o, fields)
			}
			return true
		},
	)
}

// Nearby returns the nearest neighbors
func (c *Collection) Nearby(
	target geojson.Object,
	cursor Cursor,
	deadline *deadline.Deadline,
	iter func(id string, obj geojson.Object, fields []float64, dist float64) bool,
) bool {
	// First look to see if there's at least one candidate in the circle's
	// outer rectangle. This is a fast-fail operation.
	if circle, ok := target.(*geojson.Circle); ok {
		meters := circle.Meters()
		if meters > 0 {
			center := circle.Center()
			minLat, minLon, maxLat, maxLon :=
				geo.RectFromCenter(center.Y, center.X, meters)
			var exists bool
			c.index.Search(
				[2]float64{minLon, minLat},
				[2]float64{maxLon, maxLat},
				func(_, _ [2]float64, itemv interface{}) bool {
					exists = true
					return false
				},
			)
			if !exists {
				// no candidates
				return true
			}
		}
	}
	// do the kNN operation
	alive := true
	center := target.Center()
	var count uint64
	var offset uint64
	if cursor != nil {
		offset = cursor.Offset()
		cursor.Step(offset)
	}
	c.index.Nearby(
		geodeticDistAlgo([2]float64{center.X, center.Y}),
		func(_, _ [2]float64, itemv interface{}, dist float64) bool {
			count++
			if count <= offset {
				return true
			}
			nextStep(count, cursor, deadline)
			item := itemv.(*itemT)
<<<<<<< HEAD
			alive = iter(item.id, item.obj, c.fieldValues.get(item.fieldValuesSlot))
=======
			alive = iter(item.id, item.obj, c.getFieldValues(item.id), dist)
>>>>>>> 07108bf3
			return alive
		},
	)
	return alive
}

func nextStep(step uint64, cursor Cursor, deadline *deadline.Deadline) {
	if step&yieldStep == yieldStep {
		runtime.Gosched()
		deadline.Check()
	}
	if cursor != nil {
		cursor.Step(1)
	}
}

func geodeticDistAlgo(center [2]float64) func(
	min, max [2]float64, data interface{}, item bool,
	add func(min, max [2]float64, data interface{}, item bool, dist float64),
) {
	const earthRadius = 6371e3
	return func(
		min, max [2]float64, data interface{}, item bool,
		add func(min, max [2]float64, data interface{}, item bool, dist float64),
	) {
		add(min, max, data, item, earthRadius*pointRectDistGeodeticDeg(
			center[1], center[0],
			min[1], min[0],
			max[1], max[0],
		))
	}
}

func pointRectDistGeodeticDeg(pLat, pLng, minLat, minLng, maxLat, maxLng float64) float64 {
	result := pointRectDistGeodeticRad(
		pLat*math.Pi/180, pLng*math.Pi/180,
		minLat*math.Pi/180, minLng*math.Pi/180,
		maxLat*math.Pi/180, maxLng*math.Pi/180,
	)
	return result
}

func pointRectDistGeodeticRad(φq, λq, φl, λl, φh, λh float64) float64 {
	// Algorithm from:
	// Schubert, E., Zimek, A., & Kriegel, H.-P. (2013).
	// Geodetic Distance Queries on R-Trees for Indexing Geographic Data.
	// Lecture Notes in Computer Science, 146–164.
	// doi:10.1007/978-3-642-40235-7_9
	const (
		twoΠ  = 2 * math.Pi
		halfΠ = math.Pi / 2
	)

	// distance on the unit sphere computed using Haversine formula
	distRad := func(φa, λa, φb, λb float64) float64 {
		if φa == φb && λa == λb {
			return 0
		}

		Δφ := φa - φb
		Δλ := λa - λb
		sinΔφ := math.Sin(Δφ / 2)
		sinΔλ := math.Sin(Δλ / 2)
		cosφa := math.Cos(φa)
		cosφb := math.Cos(φb)

		return 2 * math.Asin(math.Sqrt(sinΔφ*sinΔφ+sinΔλ*sinΔλ*cosφa*cosφb))
	}

	// Simple case, point or invalid rect
	if φl >= φh && λl >= λh {
		return distRad(φl, λl, φq, λq)
	}

	if λl <= λq && λq <= λh {
		// q is between the bounding meridians of r
		// hence, q is north, south or within r
		if φl <= φq && φq <= φh { // Inside
			return 0
		}

		if φq < φl { // South
			return φl - φq
		}

		return φq - φh // North
	}

	// determine if q is closer to the east or west edge of r to select edge for
	// tests below
	Δλe := λl - λq
	Δλw := λq - λh
	if Δλe < 0 {
		Δλe += twoΠ
	}
	if Δλw < 0 {
		Δλw += twoΠ
	}
	var Δλ float64    // distance to closest edge
	var λedge float64 // longitude of closest edge
	if Δλe <= Δλw {
		Δλ = Δλe
		λedge = λl
	} else {
		Δλ = Δλw
		λedge = λh
	}

	sinΔλ, cosΔλ := math.Sincos(Δλ)
	tanφq := math.Tan(φq)

	if Δλ >= halfΠ {
		// If Δλ > 90 degrees (1/2 pi in radians) we're in one of the corners
		// (NW/SW or NE/SE depending on the edge selected). Compare against the
		// center line to decide which case we fall into
		φmid := (φh + φl) / 2
		if tanφq >= math.Tan(φmid)*cosΔλ {
			return distRad(φq, λq, φh, λedge) // North corner
		}
		return distRad(φq, λq, φl, λedge) // South corner
	}

	if tanφq >= math.Tan(φh)*cosΔλ {
		return distRad(φq, λq, φh, λedge) // North corner
	}

	if tanφq <= math.Tan(φl)*cosΔλ {
		return distRad(φq, λq, φl, λedge) // South corner
	}

	// We're to the East or West of the rect, compute distance using cross-track
	// Note that this is a simplification of the cross track distance formula
	// valid since the track in question is a meridian.
	return math.Asin(math.Cos(φq) * sinΔλ)
}<|MERGE_RESOLUTION|>--- conflicted
+++ resolved
@@ -731,11 +731,7 @@
 			}
 			nextStep(count, cursor, deadline)
 			item := itemv.(*itemT)
-<<<<<<< HEAD
-			alive = iter(item.id, item.obj, c.fieldValues.get(item.fieldValuesSlot))
-=======
-			alive = iter(item.id, item.obj, c.getFieldValues(item.id), dist)
->>>>>>> 07108bf3
+			alive = iter(item.id, item.obj, c.fieldValues.get(item.fieldValuesSlot), dist)
 			return alive
 		},
 	)
